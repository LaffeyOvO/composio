--- conflicted
+++ resolved
@@ -8,11 +8,7 @@
 import traceback
 from io import BytesIO
 from subprocess import PIPE, STDOUT
-<<<<<<< HEAD
-from typing import Set, Tuple
-=======
 from typing import List, Set, Tuple
->>>>>>> 0d221454
 
 import docker
 
