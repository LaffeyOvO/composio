--- conflicted
+++ resolved
@@ -9,16 +9,6 @@
 from pydantic.v1.fields import FieldInfo
 
 
-<<<<<<< HEAD
-=======
-SCHEMA_TYPE_TO_PYTHON_TYPE: t.Dict[str, t.Type] = {
-    "string": str,
-    "number": float,
-    "boolean": bool,
-    "integer": int,
-}
-
->>>>>>> 0b828719
 PYDANTIC_TYPE_TO_PYTHON_TYPE = {
     "string": str,
     "integer": int,
@@ -99,17 +89,12 @@
     :param required: List of required properties.
     :return: A Pydantic field definition.
     """
-    description = json_schema.get("description")
-<<<<<<< HEAD
-    examples = json_schema.get("examples", []),
-    default = json_schema.get("default")
-=======
     if 'oneOf' in json_schema:
         description = " | ".join([option.get("description", "") for option in json_schema['oneOf']])
         description = f"Any of the following options(separated by |): {description}"
     
     examples = json_schema.get("examples", [])
->>>>>>> 0b828719
+    default = json_schema.get("default")
     return (
         t.cast(
             t.Type,
@@ -253,33 +238,27 @@
     required_params = schema_params.get("required", [])
     schema_params_object = schema_params.get("properties", {})
     for param_name, param_schema in schema_params_object.items():
-<<<<<<< HEAD
-        param_type = param_schema["type"]
-        if param_type in PYDANTIC_TYPE_TO_PYTHON_TYPE:
-            signature_param_type = PYDANTIC_TYPE_TO_PYTHON_TYPE[param_type]
-=======
         param_type = param_schema.get("type", None)
         param_oneOf = param_schema.get("oneOf", None)
         if param_oneOf is not None:
             param_types = [ptype.get("type") for ptype in param_oneOf]
             if len(param_types) == 1:
-                signature_param_type = SCHEMA_TYPE_TO_PYTHON_TYPE[param_types[0]]
+                signature_param_type = PYDANTIC_TYPE_TO_PYTHON_TYPE[param_types[0]]
             elif len(param_types) == 2:
-                t1: t.Type = SCHEMA_TYPE_TO_PYTHON_TYPE[param_types[0]]
-                t2: t.Type = SCHEMA_TYPE_TO_PYTHON_TYPE[param_types[1]]
+                t1: t.Type = PYDANTIC_TYPE_TO_PYTHON_TYPE[param_types[0]]
+                t2: t.Type = PYDANTIC_TYPE_TO_PYTHON_TYPE[param_types[1]]
                 signature_param_type = t.Union[t1, t2]
             elif len(param_types) == 3:
-                t1: t.Type = SCHEMA_TYPE_TO_PYTHON_TYPE[param_types[0]]
-                t2: t.Type = SCHEMA_TYPE_TO_PYTHON_TYPE[param_types[1]]
-                t3: t.Type = SCHEMA_TYPE_TO_PYTHON_TYPE[param_types[2]]
+                t1: t.Type = PYDANTIC_TYPE_TO_PYTHON_TYPE[param_types[0]]
+                t2: t.Type = PYDANTIC_TYPE_TO_PYTHON_TYPE[param_types[1]]
+                t3: t.Type = PYDANTIC_TYPE_TO_PYTHON_TYPE[param_types[2]]
                 signature_param_type = t.Union[t1, t2, t3]
             else:
                 raise ValueError("Invalid 'oneOf' schema")
             param_default = param_schema.get("default", '')
-        elif param_type in SCHEMA_TYPE_TO_PYTHON_TYPE:
-            signature_param_type = SCHEMA_TYPE_TO_PYTHON_TYPE[param_type]
+        elif param_type in PYDANTIC_TYPE_TO_PYTHON_TYPE:
+            signature_param_type = PYDANTIC_TYPE_TO_PYTHON_TYPE[param_type]
             param_default = param_schema.get("default", FALLBACK_VALUES[param_type])
->>>>>>> 0b828719
         else:
             signature_param_type = pydantic_model_from_param_schema(param_schema)
             param_default = param_schema.get("default", FALLBACK_VALUES[param_type])
