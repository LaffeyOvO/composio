--- conflicted
+++ resolved
@@ -16,7 +16,6 @@
     examples: list[str] = []
     help: t.Optional[str] = None
 
-<<<<<<< HEAD
     def get_params(self, ctx: ClickContext) -> t.List[click.Parameter]:
         """Retrieve the list of parameters for the command."""
         return ctx.command.get_params(ctx)
@@ -26,9 +25,6 @@
         ctx: ClickContext,
         formatter: HelpFormatter,  # pylint: disable=unused-argument
     ) -> None:
-=======
-    def format_help_text(self, ctx: ClickContext, formatter: HelpFormatter) -> None:
->>>>>>> 00ff562b
         """Writes the help text to the formatter if it exists."""
         if self.help is not None:
             # truncate the help text to the first form feed
