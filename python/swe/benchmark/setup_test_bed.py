--- conflicted
+++ resolved
@@ -66,13 +66,7 @@
     all_patches = []
     pred_total, pred_will_eval = 0, 0
     dataset_on_disk = str(Path(predictions_dir) / Path("dataset"))
-<<<<<<< HEAD
-    download_and_store_dataset(
-        dataset_path_or_name, dataset_on_disk
-    )
-=======
     download_and_store_dataset(dataset_path_or_name, dataset_on_disk)
->>>>>>> b58a4c29
     pred_path_orig = predictions_dir / Path(PATH_PATCHES_JSON)
 
     # Iterate over each file in the directory
