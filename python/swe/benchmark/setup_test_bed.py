import argparse
import json
import os
from codecs import decode, encode
from pathlib import Path

from benchmark.constants import (
    MODEL_GPT4,
    PATH_PATCHES_JSON,
    SUBMIT_PATCH_CMD,
    TEST_SPLIT,
)
from datasets import load_dataset
from swebench import KEY_INSTANCE_ID, KEY_MODEL, KEY_PREDICTION


def download_and_store_dataset(dataset_path_or_name, path_on_disk):
    test_dataset = load_dataset(dataset_path_or_name, split=f"test{TEST_SPLIT}")
    test_dataset.save_to_disk(path_on_disk)
    # Assuming the dataset is a single dataset, not a dataset dictionary
    # with open(output_file, "w") as file:
    #     for item in test_dataset:
    #         json.dump(item, file)
    #         file.write("\n")


def find_patch(prediction_data):
    # Iterate through each action in the prediction data
    patch_formatted = None
    for action in prediction_data:
        # final_patch action is not added by llm langchain --> added manually to keep track of patch
        if action["agent_action"] == "final_patch":
            patch = action["agent_output"]
            return patch
        if action["agent_action"] == "agent_finish":
            print(
                f"agent finish action found: agent_finish, output: {action['agent_output']}"
            )
        else:
            # Parse the 'agent_action' field which contains JSON string
            agent_action = json.loads(action["agent_action"])
            # Check if the action type is 'AgentAction' and contains a 'tool' that might indicate a patch submission
            if agent_action["tool"] == SUBMIT_PATCH_CMD:
                # Assuming the patch or relevant output is in 'tool_output'
                patch = action.get("tool_output")
                patch_lines = patch.split("\n")
                if not patch_lines:
                    print("no patch found here for - skipping...")
                    continue
                patch = patch_lines[0]
                patch = patch.replace("patch_code=", "")
                patch_formatted = decode(
                    encode(patch, "latin-1", "backslashreplace"), "unicode-escape"
                )
                patch_formatted = patch_formatted.replace("'", "")
    return patch_formatted


def log_file(f_name):
    if f_name.startswith("agent_logs.json"):
        return True
    return False


def create_patches_file(predictions_dir, dataset_path_or_name):
    all_patches = []
    pred_total, pred_will_eval = 0, 0
    dataset_on_disk = str(Path(predictions_dir) / Path("dataset"))
    download_and_store_dataset(
        dataset_path_or_name, dataset_on_disk
    )
    pred_path_orig = predictions_dir / Path(PATH_PATCHES_JSON)

    # Iterate over each file in the directory
    for file_name in os.listdir(predictions_dir):
        if not log_file(file_name):
            print(f"skipping file {file_name}")
            continue
        file_path = predictions_dir / Path(file_name)
        with open(file_path, "r", encoding="utf-8") as f:
            agent_logs = json.load(f)
        for issue_id, prediction_data in agent_logs.items():
            if issue_id == "123":
                print(f"skipping old log file: {file_name}")
                continue
            pred_total += 1
            if len(prediction_data) == 0:
                print(
                    f"Skipping {issue_id} because it has no predictions in file: {file_name}"
                )
                continue

            patch_found = find_patch(prediction_data)
            if not patch_found:
                print(
                    f"Skipping {issue_id} because no patch was found in file: {file_name}"
                )
                continue
            transformed_prediction = {
                KEY_INSTANCE_ID: issue_id,
                KEY_MODEL: MODEL_GPT4,
                KEY_PREDICTION: patch_found,
            }
            all_patches.append(transformed_prediction)
            pred_will_eval += 1

    with open(pred_path_orig, "w", encoding="utf-8") as f_out:
        f_out.write(json.dumps(all_patches))

    print(
        f"Found {pred_total} total predictions, will evaluate {pred_will_eval} ({pred_total-pred_will_eval} are empty)"
    )
<<<<<<< HEAD
    return pred_path_orig
=======
    return pred_path_orig, dataset_on_disk
>>>>>>> 482a837b


if __name__ == "__main__":
    parser = argparse.ArgumentParser(
        description="Run predictions and evaluations for software engineering tasks."
    )
    parser.add_argument(
        "--prediction_path_dir",
        type=str,
        required=True,
        help="Path to the directory where predictions are stored.",
    )
    parser.add_argument(
        "--dataset_path_or_name",
        type=str,
        default="princeton-nlp/SWE-bench_Lite",
        help="give local path or dataset or name of dataset",
    )
    args = parser.parse_args()

    script_path = Path(__file__)
    script_dir = script_path.parent
    prediction_path_dir = Path(args.prediction_path_dir)
    create_patches_file(
        predictions_dir=prediction_path_dir,
        dataset_path_or_name=args.dataset_path_or_name,
    )<|MERGE_RESOLUTION|>--- conflicted
+++ resolved
@@ -110,11 +110,7 @@
     print(
         f"Found {pred_total} total predictions, will evaluate {pred_will_eval} ({pred_total-pred_will_eval} are empty)"
     )
-<<<<<<< HEAD
-    return pred_path_orig
-=======
     return pred_path_orig, dataset_on_disk
->>>>>>> 482a837b
 
 
 if __name__ == "__main__":
