--- conflicted
+++ resolved
@@ -3,12 +3,9 @@
 # isort: skip_file
 
 import dotenv
-<<<<<<< HEAD
-=======
 import os
 import typing as t
 from composio_crewai import App, Action, ComposioToolSet, WorkspaceType
->>>>>>> ed941e4c
 from crewai import Agent, Crew, Process, Task
 from langchain_openai import ChatOpenAI, AzureChatOpenAI
 from langchain_anthropic import ChatAnthropic
