"""Test workspace tools."""

import os
import tempfile
from pathlib import Path

import pytest

from composio import Action, ComposioToolSet
from composio.tools.env.constants import EXIT_CODE, STDERR, STDOUT
from composio.tools.env.factory import WorkspaceType
from composio.utils.logging import get as get_logger


PATH = Path(__file__).parent


def test_outputs() -> None:
    """Test outputs."""
    toolset = ComposioToolSet(
        workspace_config=WorkspaceType.Host(),
    )
    output = toolset.execute_action(
        action=Action.SHELL_EXEC_COMMAND,
        params={"cmd": f"ls {PATH}"},
    )
    assert output[EXIT_CODE] == 0
    assert output[STDERR] == ""
    assert "test_workspace.py" in output[STDOUT]


def test_stderr() -> None:
    """Test outputs."""
    toolset = ComposioToolSet(
        workspace_config=WorkspaceType.Host(),
    )
    output = toolset.execute_action(
        action=Action.SHELL_EXEC_COMMAND,
        params={"cmd": "ls ./random"},
    )
    assert "No such file or directory" in output[STDERR]


def _check_output(output: dict) -> None:
    """Check tool output."""
    assert output[EXIT_CODE] == 0, f"output: {output}"


# def test_docker_workspace() -> None:
#     """Test docker workspace."""
#     workspace = WorkspaceFactory.new(config=WorkspaceType.Docker())
#     logger = get_logger()

#     start_time = time.time()
#     toolset = ComposioToolSet(workspace_id=workspace.id)
#     end_time = time.time()
#     print(
#         f"Time taken to initialize ComposioToolSet: {end_time - start_time:.4f} seconds"
#     )
#     output = toolset.execute_action(
#         action=Action.SHELL_EXEC_COMMAND,
#         params={"cmd": "ls"},
#     )
#     output = toolset.execute_action(
#         action=Action.FILETOOL_OPEN_FILE,
#         params={"file_name": "git_repo_tree.txt"},
#     )
#     logger.info("output of open git repo tree:", output)
#     output = toolset.execute_action(
#         action=Action.SEARCHTOOL_SEARCH_DIR_CMD,
#         params={"search_term": "FILE_UPLOAD_PERMISSION", "directory": "django/conf"},
#     )
#     logger.info(f"output of search dir: {output}")
#     output = toolset.execute_action(
#         action=Action.FILEEDITTOOL_OPEN_FILE,
#         params={"file_name": "django/conf/global_settings.py"},
#     )
#     _check_output(output=output)
#     logger.info(f"output of open global settings: {output}")
#     logger.info(f"output of search dir: {output}")
#     output = toolset.execute_action(
#         action=Action.FILEEDITTOOL_OPEN_FILE,
#         params={"file_name": "django/conf/global_settings.py", "line_number": 50},
#     )
#     _check_output(output=output)
#     logger.info(f"output of open global settings: {output}")
#     logger.info(f"output of search dir: {output}")
#     output = toolset.execute_action(
#         action=Action.FILEEDITTOOL_OPEN_FILE,
#         params={"file_name": "django/conf/global_settings.py", "line_number": 100},
#     )
#     _check_output(output=output)
#     logger.info(f"output of open global settings: {output}")
#     assert False


@pytest.mark.skip
def test_workspace() -> None:
    """Test workspace tools."""
    tempdir = tempfile.TemporaryDirectory()  # pylint: disable=consider-using-with
    cwd = Path.cwd()
    allow_clone_without_repo = os.environ.get("ALLOW_CLONE_WITHOUT_REPO")
    os.environ["ALLOW_CLONE_WITHOUT_REPO"] = "true"
    os.chdir(tempdir.name)
    try:
        toolset = ComposioToolSet(
            workspace_config=WorkspaceType.Host(),
        )
        _check_output(
            output=toolset.execute_action(
                action=Action.SHELL_EXEC_COMMAND,
                params={"cmd": f"cd {tempdir.name}"},
            )
        )
<<<<<<< HEAD
        _check_output(
            output=toolset.execute_action(
                action=Action.FILETOOL_GIT_CLONE,
                params={"repo_name": "angrybayblade/web"},
            )
        )
=======

        assert toolset.execute_action(
            action=Action.FILETOOL_GIT_CLONE,
            params={"repo_name": "ComposioHQ/composio"},
        ).get("success")

>>>>>>> b2a65eff
        output = toolset.execute_action(
            action=Action.FILEEDITTOOL_OPEN_FILE,
            params={"file_name": "random_file.txt"},
        )
        logger = get_logger()
        logger.info("output of open wrong file", output)
        output_open_file = toolset.execute_action(
            action=Action.FILETOOL_OPEN_FILE,
            params={"file_path": "python/composio/client/enums/_action.py"},
        )
        logger.info(f"output of open file: {output_open_file}")
        output_scroll_file = toolset.execute_action(
            action=Action.FILETOOL_SCROLL,
            params={},
        )
        logger.info(f"output of scroll file 1: {output_scroll_file}")
        output_scroll_file = toolset.execute_action(
            action=Action.FILETOOL_SCROLL,
            params={},
        )
        logger.info(f"output of scroll file 2: {output_scroll_file}")
        output_list = toolset.execute_action(
            action=Action.FILETOOL_LIST_FILES,
            params={},
        )
        logger.info(f"output of list files: {output_list}")
        output_list = toolset.execute_action(
            action=Action.FILETOOL_CREATE_FILE,
            params={"file_path": "random_file.txt"},
        )
        logger.info(f"output of create file: {output_list}")
        output_list = toolset.execute_action(
            action=Action.FILETOOL_EDIT_FILE,
            params={
                "file_path": "composio/tools/local/shelltool/shell_exec/actions/exec.py",
                "text": "    def something(self):\n        print('hello')\n\n",
                "start_line": 49,
                "end_line": 49,
            },
        )
        logger.info(f"output of edit file: {output_list}")

        output_list = toolset.execute_action(
            action=Action.FILETOOL_SEARCH_WORD,
            params={"word": "BaseFileAction", "pattern": "*.py", "exclude": [".tox"]},
        )
        logger.info(f"output of search word: {output_list}")

        output_list = toolset.execute_action(
            action=Action.FILETOOL_FIND_FILE,
            params={
                "pattern": "run_evaluation.py",
                "depth": None,
                "case_sensitive": False,
            },
        )
        logger.info(f"output of find file run_evaluation.py: {output_list}")

        output_list = toolset.execute_action(
            action=Action.FILETOOL_FIND_FILE,
            params={
                "pattern": "*run_evaluation.py",
                "depth": None,
                "case_sensitive": False,
            },
        )
        logger.info(f"output of find file *run_evaluation.py: {output_list}")

        output_chdir = toolset.execute_action(
            action=Action.FILETOOL_CHANGE_WORKING_DIRECTORY,
            params={"path": "swe/swekit/benchmark"},
        )
        logger.info(f"output of change working directory: {output_chdir}")

        output_list = toolset.execute_action(
            action=Action.FILETOOL_LIST_FILES,
            params={},
        )
        logger.info(f"output of list files: {output_list}")
        output = toolset.execute_action(
            action=Action.FILETOOL_OPEN_FILE,
            params={"file_path": "README.md"},
        )
        _check_output(
            output=toolset.execute_action(
                action=Action.FILETOOL_EDIT_FILE,
                params={
                    "start_line": 1,
                    "end_line": 1,
                    "text": "# some text",
                },
            )
        )

        output = toolset.execute_action(
            action=Action.FILETOOL_GIT_PATCH,
            params={},
        )
        assert output[EXIT_CODE] == 0, output
        assert output[STDOUT] == (
            "diff --git a/README.md b/README.md\n"
            "index 8165d07..e8921f6 100644\n"
            "--- a/README.md\n"
            "+++ b/README.md\n"
            "@@ -1 +1 @@\n"
            "-Portfolio/Blog/Personal Website.\n"
            "\\ No newline at end of file\n"
            "+# some text\n"
        )
    finally:
        tempdir.cleanup()
        os.chdir(str(cwd))
        if allow_clone_without_repo is not None:
            os.environ["ALLOW_CLONE_WITHOUT_REPO"] = allow_clone_without_repo
        else:
            del os.environ["ALLOW_CLONE_WITHOUT_REPO"]<|MERGE_RESOLUTION|>--- conflicted
+++ resolved
@@ -112,21 +112,12 @@
                 params={"cmd": f"cd {tempdir.name}"},
             )
         )
-<<<<<<< HEAD
-        _check_output(
-            output=toolset.execute_action(
-                action=Action.FILETOOL_GIT_CLONE,
-                params={"repo_name": "angrybayblade/web"},
-            )
-        )
-=======
 
         assert toolset.execute_action(
             action=Action.FILETOOL_GIT_CLONE,
             params={"repo_name": "ComposioHQ/composio"},
         ).get("success")
 
->>>>>>> b2a65eff
         output = toolset.execute_action(
             action=Action.FILEEDITTOOL_OPEN_FILE,
             params={"file_name": "random_file.txt"},
