from .clone_github import GithubCloneCmd
from .cmds import CreateFileCmd, GoToLineNumInOpenFile, OpenFile
<<<<<<< HEAD
from .edit_cmd import ApplyMultipleEditsInFile, EditFile
=======
from .edit_cmd import EditFile
from .get_patch import GetPatchCmd
>>>>>>> a24108c9
from .git_tree import GitRepoTree
from .linter import (
    AutoflakeLinter,
    Autopep8Linter,
    BlackLinter,
    Flake8Linter,
    IsortLinter,
    PylintLinter,
)
from .run_cmd import RunCommandOnWorkspace
from .scroll_cmds import Scroll
from .search_cmds import FindFileCmd, GetCurrentDirCmd, SearchDirCmd, SearchFileCmd<|MERGE_RESOLUTION|>--- conflicted
+++ resolved
@@ -1,11 +1,7 @@
 from .clone_github import GithubCloneCmd
 from .cmds import CreateFileCmd, GoToLineNumInOpenFile, OpenFile
-<<<<<<< HEAD
 from .edit_cmd import ApplyMultipleEditsInFile, EditFile
-=======
-from .edit_cmd import EditFile
 from .get_patch import GetPatchCmd
->>>>>>> a24108c9
 from .git_tree import GitRepoTree
 from .linter import (
     AutoflakeLinter,
