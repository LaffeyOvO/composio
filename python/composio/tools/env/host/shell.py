--- conflicted
+++ resolved
@@ -20,11 +20,7 @@
 
 
 _ANSI_ESCAPE = re.compile(
-<<<<<<< HEAD
-    r"""
-=======
     rb"""
->>>>>>> 1d66a632
     \x1B
     (?:
         [@-Z\\-_]
@@ -167,47 +163,23 @@
 class SSHShell(Shell):
     """Interactive shell over SSH session."""
 
-<<<<<<< HEAD
-    def __init__(self, client: paramiko.SSHClient) -> None:
-=======
     def __init__(
         self, client: paramiko.SSHClient, environment: t.Optional[t.Dict] = None
     ) -> None:
->>>>>>> 1d66a632
         """Initialize interactive shell."""
         super().__init__()
         self._id = generate_id()
         self.client = client
         self.channel = self.client.invoke_shell()
-<<<<<<< HEAD
-=======
         self.environment = {
             **(environment or {}),
             **SHELL_ENV_VARS,
         }
->>>>>>> 1d66a632
 
     def setup(self) -> None:
         """Invoke shell."""
         self.logger.debug(f"Setting up shell: {self.id}")
         self._send("export PS1=''")
-<<<<<<< HEAD
-        time.sleep(0.3)
-        self._read()
-
-        # CD to user dir
-        self.exec(cmd="cd ~/")
-        time.sleep(0.5)
-
-        # Export default env vars
-        for var, val in SHELL_ENV_VARS.items():
-            self.exec(cmd=f"{var}={val}")
-            time.sleep(0.05)
-
-        # Setup shell state
-        self.exec(cmd=SHELL_STATE_CMD)
-        time.sleep(0.05)
-=======
         time.sleep(0.05)
         self._read()
 
@@ -222,7 +194,6 @@
 
         # Setup shell state
         self.exec(cmd=SHELL_STATE_CMD)
->>>>>>> 1d66a632
 
         # Source the tool files
         for file in SHELL_SOURCE_FILES:
@@ -241,21 +212,13 @@
             output += self.channel.recv(512)
         while self.channel.recv_stderr_ready():
             output += self.channel.recv_stderr(512)
-<<<<<<< HEAD
-        return _ANSI_ESCAPE.sub("", output.decode(encoding="utf-8"))
-=======
         return _ANSI_ESCAPE.sub(b"", output).decode(encoding="utf-8")
->>>>>>> 1d66a632
 
     def _wait(self, cmd: str) -> None:
         """Wait for the command to execute."""
         _cmd, *_rest = cmd.split(" ")
         if _cmd in ("ls", "cd") or len(_rest) == 0:
-<<<<<<< HEAD
-            time.sleep(0.1)
-=======
             time.sleep(0.3)
->>>>>>> 1d66a632
             return
 
         while True:
@@ -265,11 +228,7 @@
                 for line in stdout.read().decode().split("\n")
             ):
                 return
-<<<<<<< HEAD
-            time.sleep(1)
-=======
             time.sleep(0.3)
->>>>>>> 1d66a632
 
     def _exit_status(self) -> int:
         """Wait for the command to execute."""
@@ -282,15 +241,6 @@
         except ValueError:
             return 1
 
-<<<<<<< HEAD
-    def exec(self, cmd: str) -> t.Dict:
-        """Execute a command and return output and exit code."""
-        self._send(buffer=cmd)
-        for _cmd in cmd.split(" && "):
-            self._wait(cmd=_cmd)
-        return {
-            STDOUT: self._read(),
-=======
     def _sanitize_output(self, output: str) -> str:
         """Clean the output."""
         lines = list(map(lambda x: x.rstrip(), output.split("\r\n")))
@@ -309,7 +259,6 @@
 
         return {
             STDOUT: output,
->>>>>>> 1d66a632
             STDERR: "",
             EXIT_CODE: str(self._exit_status()),
         }
