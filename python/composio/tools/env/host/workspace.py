"""
Host workspace.
"""

import os
import typing as t
from dataclasses import dataclass

import paramiko
import typing_extensions as te
from paramiko.ssh_exception import NoValidConnectionsError, SSHException

import paramiko

from composio.client.enums import Action
<<<<<<< HEAD
from composio.tools.env.base import Shell, Workspace
=======
from composio.tools.env.base import Shell, Workspace, WorkspaceConfigType
>>>>>>> 1d66a632
from composio.tools.env.host.shell import HostShell, SSHShell
from composio.tools.local.handler import LocalClient


LOOPBACK_ADDRESS = "127.0.0.1"
ENV_SSH_USERNAME = "_SSH_USERNAME"
ENV_SSH_PASSWORD = "_SSH_PASSWORD"


def _read_ssh_config(
    username: t.Optional[str] = None,
    password: t.Optional[str] = None,
    hostname: t.Optional[str] = None,
) -> t.Tuple[t.Optional[str], t.Optional[str], str]:
    return (
        username or os.environ.get(ENV_SSH_USERNAME),
        password or os.environ.get(ENV_SSH_PASSWORD),
        hostname or LOOPBACK_ADDRESS,
    )


<<<<<<< HEAD
=======
class SSHConfig(te.TypedDict):
    """SSH configuration for creating interactive shell sessions."""

    username: te.NotRequired[str]
    """Username for SSH connection"""

    password: te.NotRequired[str]
    """Password for SSH connection"""

    hostname: te.NotRequired[str]
    """Host for SSH connection"""


@dataclass
class Config(WorkspaceConfigType):
    """Host configuration type."""

    ssh: t.Optional[SSHConfig] = None
    """SSH configuration for creating interactive shell sessions."""


>>>>>>> 1d66a632
class HostWorkspace(Workspace):
    """Host workspace implementation."""

    _ssh: t.Optional[paramiko.SSHClient] = None

<<<<<<< HEAD
    def __init__(
        self,
        api_key: t.Optional[str] = None,
        base_url: t.Optional[str] = None,
        ssh_username: t.Optional[str] = None,
        ssh_password: t.Optional[str] = None,
        ssh_hostname: t.Optional[str] = None,
    ):
        """Initialize host workspace."""
        super().__init__(api_key=api_key, base_url=base_url)
=======
    def __init__(self, config: Config):
        """Initialize host workspace."""
        super().__init__(config=config)
        self.ssh_config = config.ssh or {}

    def setup(self) -> None:
        """Setup workspace."""
>>>>>>> 1d66a632
        try:
            self.logger.debug(f"Setting up SSH client for workspace {self.id}")
            self._ssh = paramiko.SSHClient()
            self._ssh.set_missing_host_key_policy(
                policy=paramiko.AutoAddPolicy(),
            )
            ssh_username, ssh_password, ssh_hostname = _read_ssh_config(
<<<<<<< HEAD
                username=ssh_username,
                password=ssh_password,
                hostname=ssh_hostname,
=======
                username=self.ssh_config.get("username"),
                password=self.ssh_config.get("password"),
                hostname=self.ssh_config.get("hostname"),
>>>>>>> 1d66a632
            )
            self._ssh.connect(
                hostname=ssh_hostname or LOOPBACK_ADDRESS,
                username=ssh_username,
                password=ssh_password,
            )
<<<<<<< HEAD
        except paramiko.SSHException as e:
            self._ssh = None
=======
        except (SSHException, NoValidConnectionsError) as e:
>>>>>>> 1d66a632
            self.logger.debug(
                f"Setting up SSH client for workspace failed with error: {e}"
            )
            self.logger.debug("Using shell over `subprocess.Popen`")
<<<<<<< HEAD
=======
            self._ssh = None
>>>>>>> 1d66a632

    def _create_shell(self) -> Shell:
        """Create host shell."""
        if self._ssh is not None:
<<<<<<< HEAD
            return SSHShell(client=self._ssh)
=======
            return SSHShell(
                client=self._ssh,
                environment=self.environment,
            )
>>>>>>> 1d66a632
        return HostShell()

    def execute_action(
        self,
        action: Action,
        request_data: dict,
        metadata: dict,
    ) -> t.Dict:
        """Execute action in host workspace."""
        return LocalClient().execute_action(
            action=action,
            request_data=request_data,
            metadata={
                **metadata,
                "workspace": self,
            },
        )

    def teardown(self) -> None:
        super().teardown()
        if self._ssh is not None:
            self._ssh.close()<|MERGE_RESOLUTION|>--- conflicted
+++ resolved
@@ -10,14 +10,8 @@
 import typing_extensions as te
 from paramiko.ssh_exception import NoValidConnectionsError, SSHException
 
-import paramiko
-
 from composio.client.enums import Action
-<<<<<<< HEAD
-from composio.tools.env.base import Shell, Workspace
-=======
 from composio.tools.env.base import Shell, Workspace, WorkspaceConfigType
->>>>>>> 1d66a632
 from composio.tools.env.host.shell import HostShell, SSHShell
 from composio.tools.local.handler import LocalClient
 
@@ -39,8 +33,6 @@
     )
 
 
-<<<<<<< HEAD
-=======
 class SSHConfig(te.TypedDict):
     """SSH configuration for creating interactive shell sessions."""
 
@@ -62,24 +54,11 @@
     """SSH configuration for creating interactive shell sessions."""
 
 
->>>>>>> 1d66a632
 class HostWorkspace(Workspace):
     """Host workspace implementation."""
 
     _ssh: t.Optional[paramiko.SSHClient] = None
 
-<<<<<<< HEAD
-    def __init__(
-        self,
-        api_key: t.Optional[str] = None,
-        base_url: t.Optional[str] = None,
-        ssh_username: t.Optional[str] = None,
-        ssh_password: t.Optional[str] = None,
-        ssh_hostname: t.Optional[str] = None,
-    ):
-        """Initialize host workspace."""
-        super().__init__(api_key=api_key, base_url=base_url)
-=======
     def __init__(self, config: Config):
         """Initialize host workspace."""
         super().__init__(config=config)
@@ -87,7 +66,6 @@
 
     def setup(self) -> None:
         """Setup workspace."""
->>>>>>> 1d66a632
         try:
             self.logger.debug(f"Setting up SSH client for workspace {self.id}")
             self._ssh = paramiko.SSHClient()
@@ -95,47 +73,29 @@
                 policy=paramiko.AutoAddPolicy(),
             )
             ssh_username, ssh_password, ssh_hostname = _read_ssh_config(
-<<<<<<< HEAD
-                username=ssh_username,
-                password=ssh_password,
-                hostname=ssh_hostname,
-=======
                 username=self.ssh_config.get("username"),
                 password=self.ssh_config.get("password"),
                 hostname=self.ssh_config.get("hostname"),
->>>>>>> 1d66a632
             )
             self._ssh.connect(
                 hostname=ssh_hostname or LOOPBACK_ADDRESS,
                 username=ssh_username,
                 password=ssh_password,
             )
-<<<<<<< HEAD
-        except paramiko.SSHException as e:
-            self._ssh = None
-=======
         except (SSHException, NoValidConnectionsError) as e:
->>>>>>> 1d66a632
             self.logger.debug(
                 f"Setting up SSH client for workspace failed with error: {e}"
             )
             self.logger.debug("Using shell over `subprocess.Popen`")
-<<<<<<< HEAD
-=======
             self._ssh = None
->>>>>>> 1d66a632
 
     def _create_shell(self) -> Shell:
         """Create host shell."""
         if self._ssh is not None:
-<<<<<<< HEAD
-            return SSHShell(client=self._ssh)
-=======
             return SSHShell(
                 client=self._ssh,
                 environment=self.environment,
             )
->>>>>>> 1d66a632
         return HostShell()
 
     def execute_action(
