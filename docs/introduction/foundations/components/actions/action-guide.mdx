--- conflicted
+++ resolved
@@ -187,13 +187,8 @@
     apiKey: process.env.COMPOSIO_API_KEY,
 });
 
-<<<<<<< HEAD
-const entity = await composio_client.getEntity('user_email_id');
-toolset.execute_action(
-=======
 const entity = toolset.client.getEntity('user_email_id');
 toolset.executeAction(
->>>>>>> b2a65eff
    'slack_chat_post_message',
     {
         text: 'Hello, world!',
@@ -235,41 +230,6 @@
       agent_executor.invoke({"input": task})
       ```
       ```javascript javascript
-<<<<<<< HEAD
-      import { OpenAIToolSet } from "composio-core";
-      import { ChatOpenAI } from "langchain/chat_models/openai";
-      import { pull } from "langchain/hub";
-      import { createOpenAIFunctionsAgent, AgentExecutor } from "langchain/agents";
-
-      const toolset = new OpenAIToolSet({
-        apiKey: process.env.COMPOSIO_API_KEY,
-      });
-
-      const entityName = "user_email_id"; // Replace with actual entity name
-      const entity = await toolset.client.getEntity(entityName);
-      await setupUserConnectionIfNotExists(entity.id);
-      const tools = await toolset.get_actions({ actions: ["github_issues_create"] }, entity.id);
-
-      const prompt = await pull("hwchase17/openai-functions-agent");
-      const llm = new ChatOpenAI({
-        model: "gpt-4o",
-        apiKey: process.env.OPEN_AI_API_KEY
-      });
-
-      const body = `TITLE: Sample issue, DESCRIPTION: Sample issue for the repo - himanshu-dixit/custom-repo-breaking`;
-      const agent = await createOpenAIFunctionsAgent({
-        llm,
-        tools: tools,
-        prompt,
-      });
-
-      const agentExecutor = new AgentExecutor({ agent, tools, verbose: true });
-      const result = await agentExecutor.invoke({
-        input: "Please create another github issue with the summary and description with the following details of another issue:- " + JSON.stringify(body)
-      });
-
-      console.log(result.output);
-=======
       import dotenv from 'dotenv';
       import { ChatOpenAI } from "@langchain/openai";
       import { AgentExecutor, createOpenAIFunctionsAgent } from "langchain/agents";
@@ -299,7 +259,6 @@
             DESCRIPTION: "Sample issue for the repo - himanshu-dixit/custom-repo-breaking"
         });
       })();
->>>>>>> b2a65eff
       ```
     </CodeGroup>
     This code demonstrates how to use natural language to execute an action. By defining a task and using the `AgentExecutor`, you can perform complex actions with simple language commands.
