--- conflicted
+++ resolved
@@ -68,26 +68,14 @@
 actions = entity.get_actions(app_name = App.GITHUB)
 ```
 ```javascript javascript
-<<<<<<< HEAD
-// Import the ComposioToolSet class
-import { OpenAIToolSet, LangchainToolSet } from "composio-core";
-
-// Instantiate the OpenAIToolSet class 
-// You can also use LangchainToolSet for Langchain agents
-=======
 import { OpenAIToolSet } from "composio-core";
 
->>>>>>> b2a65eff
 const toolset = new OpenAIToolSet({
     apiKey: process.env.COMPOSIO_API_KEY,
 });
 
-<<<<<<< HEAD
-const tools = await toolset.get_actions({ actions: ["github_issues_create"] }, entity.id);
-=======
 const entity = toolset.client.getEntity('default');
 const tools = await toolset.getTools({ apps: ["github"] }, entity.id);
->>>>>>> b2a65eff
 ```
 </CodeGroup>
 
@@ -123,11 +111,6 @@
     apiKey: process.env.COMPOSIO_API_KEY,
 });
 
-<<<<<<< HEAD
-const entity = await composio_client.getEntity('user_email_id');
-
-const tools = await toolset.get_actions({actions: ['github_star_repo']}, entity.id)
-=======
 const openAI = new OpenAI(
     {
         apiKey: process.env.OPENAI_API_KEY,
@@ -136,7 +119,6 @@
 const entity = toolset.client.getEntity('default');
 
 const tools = await toolset.getTools({ apps: ["github"] }, entity.id)
->>>>>>> b2a65eff
 
 const task = "Star a repo composiohq/composio on GitHub"
 
