---
title: "Connected Accounts"
sidebarTitle: "Accounts"
icon: "plug"
description: "Authorize Users Seamlessly 🌐"
---

When a user connects their account through any of our integrations, a `connected_account` object is created. This object securely stores authentication data such as access tokens and refresh tokens.

## Steps to Connect an Account (~ 4️⃣ 🕰️ minutes )

<Tabs>
<Tab title="Adding Account via Dashboard">
The Composio dashboard primarily serves as a tool for quickly verifying your integration and trying new connections for initial testing. 
For deploying in a production environment, utilize the SDK or API methods.

<Steps>
<Step title="Select the Preferred Integration">
Visit the [Integrations page](https://app.composio.dev/your_apps) and select the integration that best suits your needs.
</Step>
<Step title="Connect Your Account">
To begin the connection process, click the `Add Account` button located in the top right corner of the page.
</Step>
<Step title="Complete Auth Flow">
Complete the authorization process to allow the application to access your account.
</Step>
<Step title="Verify Connection Status">
Check the connection status. If the process was successful, the `connected_account` status will display as 'Active'. If not fully completed, it will show as 'Initiated'.
</Step>
</Steps>
</Tab>
<Tab title="Add account via SDK">
<Steps>
<Step title="Gather Integration Parameters">
Example: API Key, Subdomain URL, Username.

<CodeGroup>
```python python 
from composio import Composio, App

client = Composio(api_key="COMPOSIO_API_KEY")

entity = client.get_entity(id="default")

# Integration Chosen by User to Connect with

integration = client.get_integration(integration_id)

# list of params req from user

print(integration.get_required_variables())

```
```javascript javascript
import { Composio } from "composio-core";

const client = new Composio({
  apiKey: process.env.COMPOSIO_API_KEY
});

const entity = await client.getEntity({ id: "default" });

<<<<<<< HEAD
// Integration chosen by the user to connect with
const integration = await client.integrations.get({ integrationId: "integration_id" });
=======
// Get the integration id from the dashboard
const integration = await client.integrations.get({ integrationId: "{{integration_id}}" });
>>>>>>> b2a65eff

console.log("integration.expectedInputFields", integration.expectedInputFields)
```
</CodeGroup>

Response if `Zendesk` Integration was chosen.
<CodeGroup>
```json Example Response
[
  {
    "name": "subdomain",
    "expected_from_customer": true,
    "displayName": "Zendesk Subdomain",
    "description": "Your Zendesk subdomain (e.g., your-company-name in your-company-name.zendesk.com)",
    "type": "string",
    "required": true
  }
]
```

</CodeGroup>
</Step>

<Step title="Initiate Connection Request">
Send Requested Params
<CodeGroup>
```python python 
# Collect the subdomain from your user via your platform's frontend
params = {"subdomain":"***zendesk_sub_domain****"}

connection_request = integration.initiate_connection(params=params, entity_id = "")

if connection_request.redirectUrl != "":
print("Please complete the auth flow by opening this link: ", connection_request.redirectUrl)
else:
print("The account status is: ",connection_request)
```
```javascript javascript
<<<<<<< HEAD
// Collect the subdomain from your user via your platform's frontend
const params = { subdomain: "***zendesk_sub_domain***" };

const entity = await composio_client.getEntity('user_email_id');
const connection = await entity.initiateConnection('github', params);

=======
const entity = await client.getEntity({ id: "default" });

const params = {
    "api_key": "YOUR_API_KEY"
}
const connection = await entity.initiateConnection('serpapi',null, params);

>>>>>>> b2a65eff
```
</CodeGroup>
</Step>
<Step title="Authorisation Flow Redirect (Optional)">

In case of **OAuth Flow**, _redirectUrl_ will be returned.

<Tip>
Redirect User for OAuth Authorisation Completion page.
</Tip>

On approval, User will be redirected back to configured URL.

<CodeGroup>
```bash Example Connection Request
{
    "connectionStatus": "INITIATED",
    "connectedAccountId": "1f32dbf-f7cfec95e567",
    "redirectUrl": "https://ghghghh.zendesk.com/oauth/authorizations/new?client_id=test_aa&redirect_uri=https%3A%2F%2Fbackend.composio.dev%2Fapi%2Fv1%2Fauth"
}
```
</CodeGroup>

</Step>

<Step title="Validate Connection Request">

Check if the status has been updated.

<AccordionGroup title="Get Status of Connection Request">
<Accordion title="Fetch ConnectedAccount">
Get Connected Account using ID & Verify value of status
<CodeGroup>
```python Get Connected Account Object
connected_account = composio.get_connected_account(connection_request.id)
```
</CodeGroup>
</Accordion>

<Accordion title="Poll using `Wait` Method">
<CodeGroup>
```python Polling until Expiry
connected_account = connection_request.wait_until_active(timeout=60)
```
</CodeGroup>
</Accordion>
</AccordionGroup>
Print Status 
<CodeGroup>
```python Print ConnectedAccount Status
print(connected_account.status)
```
</CodeGroup>
</Step>
</Steps>
</Tab>
</Tabs>

## Using Connected Accounts

By leveraging the `connected_account.id`, you can execute actions or configure triggers. For example, if you need to create a repository on GitHub, you can use the Composio SDK or the Action API. Simply provide the `connection_id` to enable this operation.<|MERGE_RESOLUTION|>--- conflicted
+++ resolved
@@ -60,13 +60,8 @@
 
 const entity = await client.getEntity({ id: "default" });
 
-<<<<<<< HEAD
-// Integration chosen by the user to connect with
-const integration = await client.integrations.get({ integrationId: "integration_id" });
-=======
 // Get the integration id from the dashboard
 const integration = await client.integrations.get({ integrationId: "{{integration_id}}" });
->>>>>>> b2a65eff
 
 console.log("integration.expectedInputFields", integration.expectedInputFields)
 ```
@@ -105,14 +100,6 @@
 print("The account status is: ",connection_request)
 ```
 ```javascript javascript
-<<<<<<< HEAD
-// Collect the subdomain from your user via your platform's frontend
-const params = { subdomain: "***zendesk_sub_domain***" };
-
-const entity = await composio_client.getEntity('user_email_id');
-const connection = await entity.initiateConnection('github', params);
-
-=======
 const entity = await client.getEntity({ id: "default" });
 
 const params = {
@@ -120,7 +107,6 @@
 }
 const connection = await entity.initiateConnection('serpapi',null, params);
 
->>>>>>> b2a65eff
 ```
 </CodeGroup>
 </Step>
