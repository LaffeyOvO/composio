import datetime
import json
import logging
import os
from pathlib import Path
<<<<<<< HEAD
from composio_crewai import ComposioToolSet, App, Action
from composio.local_tools.local_workspace.workspace.actions.create_workspace import CreateWorkspaceResponse
from crewai import Crew
=======
>>>>>>> 9fdbcdc5
from typing import Any, Dict, List

import langchain_core
from composio_coders.config_store import IssueConfig
from composio_coders.constants import (
    KEY_API_KEY,
    KEY_AZURE_ENDPOINT,
    KEY_MODEL_ENV,
    MODEL_ENV_AZURE,
    MODEL_ENV_OPENAI,
)
from composio_crewai import Action, App, ComposioToolSet
from crewai import Agent, Crew, Task
from langchain_openai import AzureChatOpenAI, ChatOpenAI
from pydantic import BaseModel, Field
from rich.logging import RichHandler

from composio import Composio
from composio.local_tools.local_workspace.workspace.actions.create_workspace import (
    CreateWorkspaceResponse,
)


AGENT_BACKSTORY_TMPL = """
You are an autonomous programmer, your task is to solve the issue given in task with the tools in hand.
  Your mentor gave you following tips.
  1. A workspace is initialized for you, and you will be working on workspace, where workspace_id is: {workspace_id}. The git repo is cloned in 
  the path {repo_name_dir}, you need to work in this directory.
  2. PLEASE READ THE CODE AND UNDERSTAND THE FILE STRUCTURE OF THE CODEBASE USING GIT REPO TREE ACTION.
  3. POST THAT READ ALL THE RELEVANT READMEs AND TRY TO LOOK AT THE FILES RELATED TO THE ISSUE.
  4. Form a thesis around the issue and the codebase.
  5. THEN TRY TO REPLICATE THE BUG THAT THE ISSUES DISCUSSES.
     If the issue includes code for reproducing the bug, we recommend that you re-implement that in your environment, and run it to make sure you can reproduce the bug.
     Then start trying to fix it.
     When you think you've fixed the bug, re-run the bug reproduction script to make sure that the bug has indeed been fixed.
     If the bug reproduction script does not print anything when it successfully runs, 
     we recommend adding a print("Script completed successfully, no errors.") command at the end of the file,
     so that you can be sure that the script indeed ran fine all the way through.
  6. If you run a command and it doesn't work, try running a different command. A command that did not work once will not work the second time unless you modify it!
  7. If you open a file and need to get to an area around a specific line that is not in the first 100 lines, say line 583,
   don't just use the scroll_down command multiple times. Instead, use the goto 583 command. It's much quicker.
  8. If the bug reproduction script requires inputting/reading a specific file, such as buggy-input.png, and you'd like 
  to understand how to input that file, conduct a search in the existing repo code, to see whether someone else has already done that. 
  Do this by running the command: find_file "buggy-input.png" If that doesn't work, use the linux 'find' command.
  9. Always make sure to look at the currently open file and the current working directory (which appears right after the currently open file). 
  The currently open file might be in a different directory than the working directory! Note that some commands, such as 'create', open files,
  so they might change the current  open file.
  10. When editing files, it is easy to accidentally specify a wrong line number or to write code with incorrect indentation. 
  Always check the code after you issue an edit to make sure that it reflects what you wanted to accomplish. If it didn't, issue another 
  command to fix it.
  11. When you finish working on the issue, use submit patch tool to submit your patch.
  12. SUBMIT THE PATCH TO THE REVIEWER AGENT AGAIN AND ASK THEM TO REVIEW THE PATCH AND SUBMIT IT ONLY IF THEY APPROVE IT.
"""
ISSUE_DESC_TMPL = """
 We're currently solving the following issue within our repository. Here's the issue text:
    ISSUE_ID:
    {issue_id}
    ISSUE:
    {issue}
  Now, you're going to solve this issue on your own.
  When you're satisfied with all of the changes you've made, you can submit your changes to the code base by simply running the submit command.
  Note however that you cannot use any interactive session commands (e.g. python, vim) in this environment, but you can 
  write scripts and run them. E.g. you can write a python script and then run it with `python </path/to/script>.py`.

  If you are facing "module not found error", you can install dependencies. Example: in case error is "pandas not found", install pandas like this
  `pip install pandas`
"""

LOGS_DIR_NAME_PREFIX = "coder_agent_logs"
AGENT_LOGS_JSON_PATH = "agent_logs.json"


def setup_logger():
    handler = RichHandler(show_time=False, show_path=False)
    handler.setLevel(logging.DEBUG)
    logger = logging.getLogger("local_workspace")
    logger.setLevel(logging.DEBUG)
    logger.addHandler(handler)
    logger.propagate = False
    return logger


logger = setup_logger()


class CoderAgentArgs(BaseModel):
    agent_role: str = Field(
        default="You are the best programmer. You think carefully and step by step take action.",
        description="role of the agent",
    )
    agent_goal: str = Field(
        default="Help fix the given issue / bug in the code. And make sure you get it working.",
        description="goal for the agent",
    )
    task_expected_output: str = Field(
        default="A patch should be generated which fixes the given issue",
        description="expected output of the agent task",
    )
    agent_backstory_tmpl: str = Field(
        default=AGENT_BACKSTORY_TMPL,
        description="backstory template for the agent to work on",
    )
    issue_description_tmpl: str = Field(default=ISSUE_DESC_TMPL)
    issue_config: IssueConfig = Field(
        ..., description="issue config, with issue description, repo-name"
    )
    model_env_config: Dict = Field(
        ..., description="llm configs like api_key, endpoint_url etc to initialize llm"
    )
    agent_logs_dir: Path = Field(..., description="logs for agent")


class CoderAgent:
    def __init__(self, args: CoderAgentArgs):
        # initialize logs and history logs path
        self.args = args
        self.model_env = args.model_env_config
        self.issue_config = args.issue_config
        self.repo_name = self.issue_config.repo_name
        if not self.issue_config.issue_id:
            raise ValueError("no git-issue configuration is found")

        # initialize composio toolset
        tool_set = ComposioToolSet()
        self.composio_toolset = tool_set.get_tools(
            apps=[
                App.LOCALWORKSPACE,
                App.CMDMANAGERTOOL,
                App.HISTORYKEEPER,
                App.SUBMITPATCHTOOL,
            ]
        )
        composio_client = Composio()
        self.entity = composio_client.get_entity("swe-agent")
        # initialize composio client
        self.composio_entity = self.get_composio_entity()

        # initialize agent-related different prompts
        self.agent_role = "You are the best programmer. You think carefully and step by step take action."
        self.agent_goal = "Help fix the given issue / bug in the code. And make sure you get it working. Ask the reviewer agent to review the patch and submit it once they approve it."
        self.expected_output = "A patch should be generated which fixes the given issue"
        self.agent_backstory_tmpl = args.agent_backstory_tmpl
        self.issue_description_tmpl = args.issue_description_tmpl
        # initialize logger
        self.logger = logger
        # initialize agent logs and history dict
        self.agent_logs_dir = args.agent_logs_dir
        self.task_output_logs = self.agent_logs_dir / Path(
            AGENT_LOGS_JSON_PATH + datetime.datetime.now().strftime("%m_%d_%Y_%H_%M_%S")
        )
        self.agent_logs: Dict[str, Any] = {}
        self.current_logs: List[Any] = []

    def get_composio_entity(self):
        client = Composio()
        entity = client.get_entity("SWE-Agent-Client")
        return entity

    def save_history(self, instance_id):
        self.agent_logs[instance_id] = self.current_logs
        with open(self.task_output_logs, "w", encoding="utf-8") as f:
            f.write(json.dumps(self.agent_logs))

    def add_in_logs(self, step_output):
        if isinstance(step_output, langchain_core.agents.AgentFinish):
            self.current_logs.append(
                {
                    "agent_action": "agent_finish",
                    "agent_output": step_output.return_values,
                }
            )
        if isinstance(step_output, list) and step_output:
            agent_action_with_tool_out = step_output[0]
            if isinstance(
                agent_action_with_tool_out[0], langchain_core.agents.AgentAction
            ):
                agent_action = agent_action_with_tool_out[0]
                tool_out = (
                    agent_action_with_tool_out[1]
                    if len(agent_action_with_tool_out) > 1
                    else None
                )
                self.current_logs.append(
                    {"agent_action": agent_action.json(), "tool_output": tool_out}
                )
            else:
                self.logger.info(
                    "type of step_output: %s", type(agent_action_with_tool_out[0])
                )
        else:
            self.logger.info("type is not list: %s", type(step_output))

    def get_llm(self):
        model_env = self.model_env.get(KEY_MODEL_ENV)
        if model_env == MODEL_ENV_OPENAI:
            openai_key = os.environ.get(("OPANAI_API_KEY"))
            return ChatOpenAI(model="gpt-4-turbo", api_key=openai_key)
        if model_env == MODEL_ENV_AZURE:
            azure_endpoint = self.model_env.get(KEY_AZURE_ENDPOINT)
            azure_key = self.model_env.get(KEY_API_KEY)
            os.environ["AZURE_OPENAI_API_KEY"] = self.model_env[KEY_AZURE_ENDPOINT]
            os.environ["AZURE_OPENAI_API_KEY"] = self.model_env[KEY_API_KEY]
            azure_llm = AzureChatOpenAI(
                azure_endpoint=azure_endpoint,
                api_key=azure_key,
                model="test",
                model_version="1106-Preview",
                api_version="2024-02-01",
            )
            return azure_llm
        raise ValueError(f"Invalid model environment: {self.model_env}")

    def run(self):
        llm = self.get_llm()

        workspace_create_resp: CreateWorkspaceResponse = self.entity.execute(
            Action.LOCALWORKSPACE_CREATEWORKSPACEACTION, {}
        )
        workspace_id = workspace_create_resp.workspace_id
        logger.info(f"workspace is created, workspace-id is: {workspace_id}")
        git_clone_response = self.entity.execute(
            Action.CMDMANAGERTOOL_GITHUBCLONECMD,
            params={
                "workspace_id": workspace_id,
                "repo_name": self.issue_config.repo_name,
            },
        )
        issue_added_instruction = self.issue_description_tmpl.format(
            issue=self.issue_config.issue_desc, issue_id=self.issue_config.issue_id
        )
        backstory_added_instruction = self.agent_backstory_tmpl.format(
            workspace_id=workspace_id,
            repo_name=self.repo_name,
            repo_name_dir="/" + self.repo_name.split("/")[-1].strip(),
            base_commit=self.issue_config.base_commit_id,
        )
        logger.info(f"git clone response: {git_clone_response}")

        swe_agent = Agent(
            role=self.agent_role,
            goal=self.agent_goal,
            backstory=backstory_added_instruction,
            verbose=True,
            tools=self.composio_toolset,
            llm=llm,
            memory=True,
            cache=False,
            step_callback=self.add_in_logs,
        )

        coding_task = Task(
            description=issue_added_instruction,
            agent=swe_agent,
            expected_output=self.expected_output,
        )

        reviewer_agent = Agent(
            role="You are the best reviewer. You think carefully and step by step take action.",
            goal="Review the patch and make sure it fixes the issue.",
            backstory="An AI Agent tries to solve an issue and submits a patch to the repo. "
            "You can assume the AI agent operates as a junior developer and has limited knowledge of the codebase."
            "It's your job to review the patch and make sure it fixes the issue."
            "The patch might be incomplete. In that case point out the missing parts and ask the AI agent to add them."
            "The patch might have some compilation issues/typo. Point out those and ask the AI agent to fix them."
            "The patch might have some logical issues. Point out those and ask the AI agent to fix them."
            "Once the patch is ready, approve it and ask the AI agent to submit it."
            "It is fine to have multiple iterations of the review. Keep iterating until the patch is ready to be submitted."
            "The are the best reviewer. You think carefully and step by step take action.",
            verbose=True,
            llm=llm,
            tools=self.composio_toolset,
            memory=True,
            step_callback=self.add_in_logs,
            allow_delegation=True,
        )

        review_task = Task(
            description="Review the patch and make sure it fixes the issue.",
            agent=reviewer_agent,
            context=[coding_task],
            expected_output="The patch is ready to be submitted to the repo.",
        )

        crew = Crew(
            agents=[swe_agent, reviewer_agent],
            tasks=[coding_task, review_task],
            memory=True,
        )

        crew.kickoff()
        self.save_history(self.issue_config.issue_id)


if __name__ == "__main__":
    from composio_coders.context import Context, set_context

    issue_config = {
        "repo_name": "test_repo",
        "issue_id": "123",
        "base_commit_id": "abc",
        "issue_desc": "Fix bug",
    }
    model_env_config = {
        KEY_API_KEY: "test-api-key",
        "azure_endpoint": "azure-end-point",
        "model_env": "azure",
    }
    ctx = Context()
    ctx.issue_config = issue_config
    ctx.model_env = model_env_config
    set_context(ctx)

    args = CoderAgentArgs(
        agent_logs_dir=ctx.agent_logs_dir,
        issue_config=ctx.issue_config,
        model_env_config=ctx.model_env,
    )
    c_agent = CoderAgent(args)

    c_agent.run()<|MERGE_RESOLUTION|>--- conflicted
+++ resolved
@@ -3,12 +3,6 @@
 import logging
 import os
 from pathlib import Path
-<<<<<<< HEAD
-from composio_crewai import ComposioToolSet, App, Action
-from composio.local_tools.local_workspace.workspace.actions.create_workspace import CreateWorkspaceResponse
-from crewai import Crew
-=======
->>>>>>> 9fdbcdc5
 from typing import Any, Dict, List
 
 import langchain_core
@@ -31,51 +25,6 @@
     CreateWorkspaceResponse,
 )
 
-
-AGENT_BACKSTORY_TMPL = """
-You are an autonomous programmer, your task is to solve the issue given in task with the tools in hand.
-  Your mentor gave you following tips.
-  1. A workspace is initialized for you, and you will be working on workspace, where workspace_id is: {workspace_id}. The git repo is cloned in 
-  the path {repo_name_dir}, you need to work in this directory.
-  2. PLEASE READ THE CODE AND UNDERSTAND THE FILE STRUCTURE OF THE CODEBASE USING GIT REPO TREE ACTION.
-  3. POST THAT READ ALL THE RELEVANT READMEs AND TRY TO LOOK AT THE FILES RELATED TO THE ISSUE.
-  4. Form a thesis around the issue and the codebase.
-  5. THEN TRY TO REPLICATE THE BUG THAT THE ISSUES DISCUSSES.
-     If the issue includes code for reproducing the bug, we recommend that you re-implement that in your environment, and run it to make sure you can reproduce the bug.
-     Then start trying to fix it.
-     When you think you've fixed the bug, re-run the bug reproduction script to make sure that the bug has indeed been fixed.
-     If the bug reproduction script does not print anything when it successfully runs, 
-     we recommend adding a print("Script completed successfully, no errors.") command at the end of the file,
-     so that you can be sure that the script indeed ran fine all the way through.
-  6. If you run a command and it doesn't work, try running a different command. A command that did not work once will not work the second time unless you modify it!
-  7. If you open a file and need to get to an area around a specific line that is not in the first 100 lines, say line 583,
-   don't just use the scroll_down command multiple times. Instead, use the goto 583 command. It's much quicker.
-  8. If the bug reproduction script requires inputting/reading a specific file, such as buggy-input.png, and you'd like 
-  to understand how to input that file, conduct a search in the existing repo code, to see whether someone else has already done that. 
-  Do this by running the command: find_file "buggy-input.png" If that doesn't work, use the linux 'find' command.
-  9. Always make sure to look at the currently open file and the current working directory (which appears right after the currently open file). 
-  The currently open file might be in a different directory than the working directory! Note that some commands, such as 'create', open files,
-  so they might change the current  open file.
-  10. When editing files, it is easy to accidentally specify a wrong line number or to write code with incorrect indentation. 
-  Always check the code after you issue an edit to make sure that it reflects what you wanted to accomplish. If it didn't, issue another 
-  command to fix it.
-  11. When you finish working on the issue, use submit patch tool to submit your patch.
-  12. SUBMIT THE PATCH TO THE REVIEWER AGENT AGAIN AND ASK THEM TO REVIEW THE PATCH AND SUBMIT IT ONLY IF THEY APPROVE IT.
-"""
-ISSUE_DESC_TMPL = """
- We're currently solving the following issue within our repository. Here's the issue text:
-    ISSUE_ID:
-    {issue_id}
-    ISSUE:
-    {issue}
-  Now, you're going to solve this issue on your own.
-  When you're satisfied with all of the changes you've made, you can submit your changes to the code base by simply running the submit command.
-  Note however that you cannot use any interactive session commands (e.g. python, vim) in this environment, but you can 
-  write scripts and run them. E.g. you can write a python script and then run it with `python </path/to/script>.py`.
-
-  If you are facing "module not found error", you can install dependencies. Example: in case error is "pandas not found", install pandas like this
-  `pip install pandas`
-"""
 
 LOGS_DIR_NAME_PREFIX = "coder_agent_logs"
 AGENT_LOGS_JSON_PATH = "agent_logs.json"
