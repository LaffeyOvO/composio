"""
Setup configuration for Composio CrewAI plugin
"""

from pathlib import Path

from setuptools import setup


setup(
    name="composio_crewai",
<<<<<<< HEAD
    version="0.2.57",
=======
    version="0.2.59",
>>>>>>> 5b09a9f2
    author="Himanshu",
    author_email="himanshu@composio.dev",
    description="Use Composio to get an array of tools with your CrewAI agent.",
    long_description=(Path(__file__).parent / "README.md").read_text(encoding="utf-8"),
    long_description_content_type="text/markdown",
    url="https://github.com/SamparkAI/composio_sdk",
    classifiers=[
        "Programming Language :: Python :: 3",
        "License :: OSI Approved :: Apache Software License",
        "Operating System :: OS Independent",
    ],
    python_requires=">=3.9,<4",
    install_requires=[
<<<<<<< HEAD
        "composio_langchain===0.2.57",
=======
        "composio_langchain===0.2.59",
>>>>>>> 5b09a9f2
    ],
    include_package_data=True,
)<|MERGE_RESOLUTION|>--- conflicted
+++ resolved
@@ -9,11 +9,7 @@
 
 setup(
     name="composio_crewai",
-<<<<<<< HEAD
-    version="0.2.57",
-=======
     version="0.2.59",
->>>>>>> 5b09a9f2
     author="Himanshu",
     author_email="himanshu@composio.dev",
     description="Use Composio to get an array of tools with your CrewAI agent.",
@@ -27,11 +23,7 @@
     ],
     python_requires=">=3.9,<4",
     install_requires=[
-<<<<<<< HEAD
-        "composio_langchain===0.2.57",
-=======
-        "composio_langchain===0.2.59",
->>>>>>> 5b09a9f2
+        "composio_langchain===0.2.59"
     ],
     include_package_data=True,
 )