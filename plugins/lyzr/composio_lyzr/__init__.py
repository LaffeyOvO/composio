--- conflicted
+++ resolved
@@ -1,17 +1,2 @@
-<<<<<<< HEAD
-from composio import Action, App
-
-from .composio_tool_spec import ComposioSDK, ComposioToolset, client
-
-
-__all__ = (
-    "Action",
-    "App",
-    "ComposioSDK",
-    "ComposioToolset",
-    "client",
-)
-=======
 from .lyzr_toolspec import ComposioToolset, client, ComposioSDK
-from composio import Action, App
->>>>>>> 2a81cac1
+from composio import Action, App