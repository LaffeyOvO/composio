import os
import types
from inspect import Signature
from typing import List, Union

from langchain_core.tools import StructuredTool

from composio import Action, App, ComposioCore, FrameworkEnum, Tag
from composio.sdk.exceptions import UserNotAuthenticatedException
from composio.sdk.shared_utils import (
    get_signature_format_from_schema_params,
    json_schema_to_model,
)


def ComposioTool(
    client: ComposioCore, action_schema: dict[str, any], entity_id: str = None
) -> StructuredTool:
    name = action_schema["name"]
    description = action_schema["description"]
    parameters = json_schema_to_model(action_schema["parameters"])
    appName = action_schema["appName"]
    func_params = get_signature_format_from_schema_params(action_schema["parameters"])
    action_signature = Signature(parameters=func_params)
    placeholder_function = lambda **kwargs: client.execute_action(  # noqa: E731
        client.get_action_enum(name, appName), kwargs, entity_id=entity_id
    )
    action_func = types.FunctionType(
        placeholder_function.__code__,
        globals=globals(),
        name=name,
        closure=placeholder_function.__closure__,
    )
    action_func.__signature__ = action_signature
    action_func.__doc__ = description
    return StructuredTool.from_function(
        name=name,
        description=description,
        args_schema=parameters,
        return_schema=True,
        # TODO use execute action here
        func=action_func,
    )

def create_client(api_key=os.environ.get("COMPOSIO_API_KEY", None)):
    try:
        client = ComposioCore(framework=FrameworkEnum.LANGCHAIN, api_key=api_key)
        return client, client.sdk
    except Exception as e:
        # Handle specific exceptions if possible
        raise ConnectionError("Failed to initialize ComposioCore client") from e

client, ComposioSDK = create_client()

def ComposioToolset(
<<<<<<< HEAD
    apps: List[App] = [],
    actions: List[Action] = [],
    entity_id: str = "default",
    tags: List[Tag] = [],
=======
    apps: List[App] = [], actions: List[Action] = [], entity_id: str = "default", tags: List[Union[str, Tag]] = []
>>>>>>> e3a67cd3
) -> List[StructuredTool]:
    if len(apps) > 0 and len(actions) > 0:
        raise ValueError(
            "You must provide either a list of tools or a list of actions, not both"
        )
    if client.is_authenticated() is False:
        raise UserNotAuthenticatedException(
            "User not authenticated. Please authenticate using composio-cli login"
        )
    actions_list = client.sdk.get_list_of_actions(apps=apps, actions=actions, tags=tags)
    return [
        ComposioTool(client, action, entity_id=entity_id) for action in actions_list
    ]<|MERGE_RESOLUTION|>--- conflicted
+++ resolved
@@ -53,14 +53,7 @@
 client, ComposioSDK = create_client()
 
 def ComposioToolset(
-<<<<<<< HEAD
-    apps: List[App] = [],
-    actions: List[Action] = [],
-    entity_id: str = "default",
-    tags: List[Tag] = [],
-=======
     apps: List[App] = [], actions: List[Action] = [], entity_id: str = "default", tags: List[Union[str, Tag]] = []
->>>>>>> e3a67cd3
 ) -> List[StructuredTool]:
     if len(apps) > 0 and len(actions) > 0:
         raise ValueError(
