"""
Setup configuration for Composio Langchain plugin
"""

from pathlib import Path

from setuptools import setup


setup(
    name="composio_langchain",
    version="0.2.60",
    author="Karan",
    author_email="karan@composio.dev",
    description="Use Composio to get an array of tools with your LangChain agent.",
    long_description=(Path(__file__).parent / "README.md").read_text(encoding="utf-8"),
    long_description_content_type="text/markdown",
    url="https://github.com/SamparkAI/composio_sdk",
    classifiers=[
        "Programming Language :: Python :: 3",
        "License :: OSI Approved :: Apache Software License",
        "Operating System :: OS Independent",
    ],
    python_requires=">=3.9,<4",
    install_requires=[
        "langchain>=0.1.0",
        "langchain-openai>=0.0.2.post1",
        "pydantic>=2.6.4",
        "langchainhub>=0.1.15",
<<<<<<< HEAD
        "composio_core===0.2.59",
=======
        "composio_core===0.2.60"
>>>>>>> f4e8299c
    ],
    include_package_data=True,
)<|MERGE_RESOLUTION|>--- conflicted
+++ resolved
@@ -27,11 +27,7 @@
         "langchain-openai>=0.0.2.post1",
         "pydantic>=2.6.4",
         "langchainhub>=0.1.15",
-<<<<<<< HEAD
-        "composio_core===0.2.59",
-=======
         "composio_core===0.2.60"
->>>>>>> f4e8299c
     ],
     include_package_data=True,
 )